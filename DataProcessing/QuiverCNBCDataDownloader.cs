/*
 * QUANTCONNECT.COM - Democratizing Finance, Empowering Individuals.
 * Lean Algorithmic Trading Engine v2.0. Copyright 2014 QuantConnect Corporation.
 *
 * Licensed under the Apache License, Version 2.0 (the "License");
 * you may not use this file except in compliance with the License.
 * You may obtain a copy of the License at http://www.apache.org/licenses/LICENSE-2.0
 *
 * Unless required by applicable law or agreed to in writing, software
 * distributed under the License is distributed on an "AS IS" BASIS,
 * WITHOUT WARRANTIES OR CONDITIONS OF ANY KIND, either express or implied.
 * See the License for the specific language governing permissions and
 * limitations under the License.
*/

using System;
using System.Collections.Concurrent;
using System.Collections.Generic;
using System.Diagnostics;
using System.Globalization;
using System.IO;
using System.Linq;
using System.Net;
using System.Net.Http;
using System.Net.Http.Headers;
using System.Threading;
using System.Threading.Tasks;
using Newtonsoft.Json;
using QuantConnect.Configuration;
using QuantConnect.Data.Auxiliary;
using QuantConnect.DataSource;
using QuantConnect.Lean.Engine.DataFeeds;
using QuantConnect.Logging;
using QuantConnect.Util;

namespace QuantConnect.DataProcessing
{
    /// <summary>
    /// QuiverCNBCDataDownloader implementation.
    /// </summary>
    public class QuiverCNBCDataDownloader : IDisposable
    {
        public const string VendorName = "Quiver";
        public const string VendorDataName = "cnbc";
        
        private readonly string _destinationFolder;
        private readonly string _universeFolder;
        private readonly string _clientKey;
        private readonly string _dataFolder = Globals.DataFolder;
        private readonly bool _canCreateUniverseFiles;
        private readonly int _maxRetries = 5;
        private static readonly List<char> _defunctDelimiters = new()
        {
            '-',
            '_'
        };
        private ConcurrentDictionary<string, ConcurrentQueue<string>> _tempData = new();
        
        private readonly JsonSerializerSettings _jsonSerializerSettings = new()
        {
            DateTimeZoneHandling = DateTimeZoneHandling.Utc
        };

        /// <summary>
        /// Control the rate of download per unit of time.
        /// </summary>
        private readonly RateGate _indexGate;

        /// <summary>
        /// Creates a new instance of <see cref="QuiverCNBC"/>
        /// </summary>
        /// <param name="destinationFolder">The folder where the data will be saved</param>
        /// <param name="apiKey">The Vendor API key</param>
        public QuiverCNBCDataDownloader(string destinationFolder, string apiKey = null)
        {
            _destinationFolder = Path.Combine(destinationFolder, VendorDataName);
            _universeFolder = Path.Combine(_destinationFolder, "universe");
            _clientKey = apiKey ?? Config.Get("vendor-auth-token");

            _canCreateUniverseFiles = Directory.Exists(Path.Combine(_dataFolder, "equity", "usa", "map_files"));

            // Represents rate limits of 100 requests per 60 seconds
            _indexGate = new RateGate(100, TimeSpan.FromSeconds(60));

            Directory.CreateDirectory(_universeFolder);
        }

        /// <summary>
        /// Runs the instance of the object.
        /// </summary>
        /// <returns>True if process all downloads successfully</returns>
        public bool Run()
        {
            var stopwatch = Stopwatch.StartNew();
            var today = DateTime.UtcNow.Date;

            var mapFileProvider = new LocalZipMapFileProvider();
            mapFileProvider.Initialize(new DefaultDataProvider());

            try
            {
                var companies = GetCompanies().Result.DistinctBy(x => x.Ticker).ToList();
                var count = companies.Count;
                var companiesCompleted = 0;

                Log.Trace(
                    $"QuiverCNBCDataDownloader.Run(): Start processing {count.ToStringInvariant()} companies");

                var tasks = new List<Task>();
                var minDate = today;

                foreach (var company in companies)
                {
                    var quiverTicker = company.Ticker;
                    string ticker;


                    if (!TryNormalizeDefunctTicker(quiverTicker, out ticker))
                    {
                        Log.Error(
                            $"QuiverCNBCDataDownloader(): Defunct ticker {quiverTicker} is unable to be parsed. Continuing...");
                        continue;
                    }

                    // Begin processing ticker with a normalized value
                    Log.Trace($"QuiverCNBCDataDownloader.Run(): Processing {ticker}");

                    // Makes sure we don't overrun Quiver rate limits accidentally
                    _indexGate.WaitToProceed();

                    tasks.Add(
                        HttpRequester($"live/cnbc?ticker={ticker}")
                            .ContinueWith(
                                y =>
                                {

                                    if (y.IsFaulted)
                                    {
                                        Log.Error(
                                            $"QuiverCNBCDataDownloader.Run(): Failed to get data for {company}");
                                        return;
                                    }

                                    var result = y.Result;
                                    if (string.IsNullOrEmpty(result))
                                    {
                                        // We've already logged inside HttpRequester
                                        return;
                                    }

                                    var recentCNBC =
                                        JsonConvert.DeserializeObject<List<QuiverCNBC>>(result,
                                            _jsonSerializerSettings);
                                    var csvContents = new List<string>();

                                    foreach (var contract in recentCNBC)
                                    {
                                        if (contract.Traders == null)
                                        {
                                            continue;
                                        }

                                        var curTdate = contract.Date;

                                        if (curTdate == today)
                                        {
                                            Log.Trace($"Encountered data from today for {ticker}: {today:yyyy-MM-dd} - Skipping");
                                            continue;
                                        }

                                        if( DateTime.Compare(curTdate, minDate) < 0){
                                            minDate = curTdate;
                                        }

                                        var date = $"{curTdate:yyyyMMdd}";
                                        var note = contract.Notes != null ? contract.Notes.Replace(Environment.NewLine, string.Empty).Trim() : null;

                                        string[] traders = contract.Traders.Split(',');

                                        foreach (var trader in traders)
                                        {
                                            var curRow = $"{note},{contract.Direction},{trader.Trim().ToLower()}";

                                            csvContents.Add($"{date},{curRow}");

<<<<<<< HEAD
                                            if (!_canCreateUniverseFiles)
                                                continue;

                                            var sid = SecurityIdentifier.GenerateEquity(ticker, Market.USA, true, mapFileProvider, today);
                                            var queue = _tempData.GetOrAdd(date, new ConcurrentQueue<string>());
                                            //universe creation
                                            queue.Enqueue($"{sid},{ticker},{curRow}");
                                        }
=======
                                        var sid = SecurityIdentifier.GenerateEquity(ticker, Market.USA, true, mapFileProvider, curTdate);
                                        var queue = _tempData.GetOrAdd(date, new ConcurrentQueue<string>());
                                        //universe creation
                                        queue.Enqueue($"{sid},{ticker},{curRow}");
>>>>>>> 93c584e2
                                    }


                                    if (csvContents.Count != 0)
                                    {
                                        SaveContentToFile(_destinationFolder, ticker, csvContents);
                                    }

                                    var newCompaniesCompleted = Interlocked.Increment(ref companiesCompleted);
                                    if (newCompaniesCompleted % 100 == 0)
                                    {
                                        Log.Trace(
                                            $"QuiverCNBCDataDownloader.Run(): {newCompaniesCompleted}/{count} complete");
                                    }
                                }
                            )
                    );

                    if (tasks.Count != 10) continue;

                    Task.WaitAll(tasks.ToArray());

                    foreach (var kvp in _tempData){
                        SaveContentToFile(_universeFolder, kvp.Key, kvp.Value);
                    }

                    _tempData.Clear();
                    tasks.Clear();
                }
            }
            catch (Exception e)
            {
                Log.Error(e);
                return false;
            }

            Log.Trace($"QuiverCNBCDataDownloader.Run(): Finished in {stopwatch.Elapsed.ToStringInvariant(null)}");
            return true;
        }

        /// <summary>
        /// Sends a GET request for the provided URL
        /// </summary>
        /// <param name="url">URL to send GET request for</param>
        /// <returns>Content as string</returns>
        /// <exception cref="Exception">Failed to get data after exceeding retries</exception>
        private async Task<string> HttpRequester(string url)
        {
            for (var retries = 1; retries <= _maxRetries; retries++)
            {
                try
                {
                    using (var client = new HttpClient())
                    {
                        client.BaseAddress = new Uri("https://api.quiverquant.com/beta/");
                        client.DefaultRequestHeaders.Clear();

                        // You must supply your API key in the HTTP header,
                        // otherwise you will receive a 403 Forbidden response
                        client.DefaultRequestHeaders.Authorization = new AuthenticationHeaderValue("Token", _clientKey);

                        // Responses are in JSON: you need to specify the HTTP header Accept: application/json
                        client.DefaultRequestHeaders.Accept.Add(new MediaTypeWithQualityHeaderValue("application/json"));
                        
                        // Makes sure we don't overrun Quiver rate limits accidentally
                        _indexGate.WaitToProceed();

                        var response = await client.GetAsync(Uri.EscapeUriString(url));
                        if (response.StatusCode == HttpStatusCode.NotFound)
                        {
                            Log.Error($"QuiverCNBCDataDownloader.HttpRequester(): Files not found at url: {Uri.EscapeUriString(url)}");
                            response.DisposeSafely();
                            return string.Empty;
                        }

                        if (response.StatusCode == HttpStatusCode.Unauthorized)
                        {
                            var finalRequestUri = response.RequestMessage.RequestUri; // contains the final location after following the redirect.
                            response = client.GetAsync(finalRequestUri).Result; // Reissue the request. The DefaultRequestHeaders configured on the client will be used, so we don't have to set them again.
                        }

                        response.EnsureSuccessStatusCode();

                        var result =  await response.Content.ReadAsStringAsync();
                        response.DisposeSafely();

                        return result;
                    }
                }
                catch (Exception e)
                {
                    Log.Error(e, $"QuiverCNBCDataDownloader.HttpRequester(): Error at HttpRequester. (retry {retries}/{_maxRetries})");
                    Thread.Sleep(1000);
                }
            }

            throw new Exception($"Request failed with no more retries remaining (retry {_maxRetries}/{_maxRetries})");
        }

        /// <summary>
        /// Gets the list of companies
        /// </summary>
        /// <returns>List of companies</returns>
        /// <exception cref="Exception"></exception>
        private async Task<List<Company>> GetCompanies()
        {
            try
            {
                var content = await HttpRequester("companies");
                return JsonConvert.DeserializeObject<List<Company>>(content);
            }
            catch (Exception e)
            {
                throw new Exception("QuiverDownloader.GetSymbols(): Error parsing companies list", e);
            }
        }

        /// <summary>
        /// Saves contents to disk, deleting existing zip files
        /// </summary>
        /// <param name="destinationFolder">Final destination of the data</param>
        /// <param name="name">file name</param>
        /// <param name="contents">Contents to write</param>
        private void SaveContentToFile(string destinationFolder, string name, IEnumerable<string> contents)
        {
            name = name.ToLowerInvariant();
            var finalPath = Path.Combine(destinationFolder, $"{name}.csv");
            var finalFileExists = File.Exists(finalPath);

            var lines = new HashSet<string>(contents);
            if (finalFileExists)
            {
                foreach (var line in File.ReadAllLines(finalPath))
                {
                    lines.Add(line);
                }
            }

            var finalLines = destinationFolder.Contains("universe") ? 
                lines.OrderBy(x => x.Split(',').First()).ToList() :
                lines
                .OrderBy(x => DateTime.ParseExact(x.Split(',').First(), "yyyyMMdd", CultureInfo.InvariantCulture, DateTimeStyles.AdjustToUniversal))
                .ToList();

            File.WriteAllLines(finalPath, finalLines);
        }

        /// <summary>
        /// Tries to normalize a potentially defunct ticker into a normal ticker.
        /// </summary>
        /// <param name="ticker">Ticker as received from Estimize</param>
        /// <param name="nonDefunctTicker">Set as the non-defunct ticker</param>
        /// <returns>true for success, false for failure</returns>
        private static bool TryNormalizeDefunctTicker(string ticker, out string nonDefunctTicker)
        {
            // The "defunct" indicator can be in any capitalization/case
            if (ticker.IndexOf("defunct", StringComparison.OrdinalIgnoreCase) > 0)
            {
                foreach (var delimChar in _defunctDelimiters)
                {
                    var length = ticker.IndexOf(delimChar);

                    // Continue until we exhaust all delimiters
                    if (length == -1)
                    {
                        continue;
                    }

                    nonDefunctTicker = ticker[..length].Trim();
                    return true;
                }

                nonDefunctTicker = string.Empty;
                return false;
            }

            nonDefunctTicker = ticker;
            return true;
        }

        private class Company
        {
            /// <summary>
            /// The name of the company
            /// </summary>
            [JsonProperty(PropertyName = "Name")]
            public string Name { get; set; }

            /// <summary>
            /// The ticker/symbol for the company
            /// </summary>
            [JsonProperty(PropertyName = "Ticker")]
            public string Ticker { get; set; }
        }

        /// <summary>
        /// Disposes of unmanaged resources
        /// </summary>
        public void Dispose()
        {
            _indexGate?.Dispose();
        }
    }
}<|MERGE_RESOLUTION|>--- conflicted
+++ resolved
@@ -183,7 +183,6 @@
 
                                             csvContents.Add($"{date},{curRow}");
 
-<<<<<<< HEAD
                                             if (!_canCreateUniverseFiles)
                                                 continue;
 
@@ -192,12 +191,6 @@
                                             //universe creation
                                             queue.Enqueue($"{sid},{ticker},{curRow}");
                                         }
-=======
-                                        var sid = SecurityIdentifier.GenerateEquity(ticker, Market.USA, true, mapFileProvider, curTdate);
-                                        var queue = _tempData.GetOrAdd(date, new ConcurrentQueue<string>());
-                                        //universe creation
-                                        queue.Enqueue($"{sid},{ticker},{curRow}");
->>>>>>> 93c584e2
                                     }
 
 
